{
    "chief": "./CHIEF",
    "madeleine": "./MADELEINE",
<<<<<<< HEAD
    "titan": "",
    "feather": "",
    "prism": ""
=======
    "tangle_v2": ""
>>>>>>> 4f97d8d1
}<|MERGE_RESOLUTION|>--- conflicted
+++ resolved
@@ -1,11 +1,8 @@
 {
     "chief": "./CHIEF",
     "madeleine": "./MADELEINE",
-<<<<<<< HEAD
     "titan": "",
     "feather": "",
-    "prism": ""
-=======
+    "prism": "",
     "tangle_v2": ""
->>>>>>> 4f97d8d1
 }