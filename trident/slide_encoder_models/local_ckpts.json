--- conflicted
+++ resolved
@@ -1,10 +1,7 @@
 {
     "chief": "./CHIEF",
     "madeleine": "./MADELEINE",
-<<<<<<< HEAD
     "titan": "",
-    "feather": ""
-=======
+    "feather": "",
     "prism": ""
->>>>>>> 5db6eb7f
 }